--- conflicted
+++ resolved
@@ -1,12 +1,7 @@
 //! Contains a [`RuleSet`] for allowing pipes
 
-<<<<<<< HEAD
-use std::collections::HashMap;
-use crate::{SeccompRule, RuleSet, syscalls::Sysno};
-=======
 use syscalls::Sysno;
 use crate::RuleSet;
->>>>>>> adbb1cb2
 
 /// [`Pipes`] allows you to create anonymous pipes for inter-process communication via the `pipe`
 /// syscalls.
